[workspace]
resolver = "2"
members = [
    "star_*",
    "example_programs/*",
]

[workspace.package]
version = "0.0.3-beta.1"
edition = "2021"
publish = ["star-atlas"]
rust-version = "1.79.0"

[workspace.dependencies]
# Keep the version in sync with the workspace.package.version
<<<<<<< HEAD
star_frame = { path = "framework/star_frame", registry = "star-atlas", version = "0.0.3-beta.1" }
star_frame_idl = { path = "framework/star_frame_idl", registry = "star-atlas", version = "0.0.3-beta.1" }
star_frame_proc = { path = "framework/star_frame_proc", registry = "star-atlas", version = "0.0.3-beta.1" }
star_frame_spl = { path = "framework/star_frame_spl", registry = "star-atlas", version = "0.0.3-beta.1" }
=======
star_frame = { path = "star_frame", registry = "star-atlas", version = "0.0.3" }
star_frame_idl = { path = "star_frame_idl", registry = "star-atlas", version = "0.0.3" }
star_frame_proc = { path = "star_frame_proc", registry = "star-atlas", version = "0.0.3" }
star_frame_spl = { path = "star_frame_spl", registry = "star-atlas", version = "0.0.3" }
>>>>>>> 9d25d34e

# Advance has its own version. It won't be part of the workspace forever.
advancer = "0.0.1"

# Non workspace crates
anchor-lang-idl-spec = "0.1.0"
anyhow = "1.0.75"
array-init = "2.1.0"
arrayref = "0.3.9"
hex = "0.4.3"
borsh = "1.3.1"
bs58 = "0.5.0"
bytemuck = { version = "1.14.0", features = ["extern_crate_std", "min_const_generics", "derive"] }
clap = { version = "=4.3", features = ["derive"] }
codama-nodes = { git = "https://github.com/stegaBOB/codama-rs", branch = "stegaBOB/fix/initial-pass" }
daggy = "0.8.0"
derivative = "2.2.0"
derive_more = { version = "2.0.1", features = ["full"] }
easy_proc = "0.4.0"
fixed = "=1.26.0"
half = "=2.4.0"
heck = "0.5.0"
itertools = "0.14.0"
lazy_static = "1.4.0"
num-traits = "0.2.17"
num_enum = "0.6.1"
paste = "1.0.14"
pretty_assertions = "1.4.0"
proc-macro-crate = "3.1.0"
proc-macro-error2 = { version = "2.0.1", default-features = false }
proc-macro2 = "1.0.27"
quote = "1.0.9"
rand = "0.8.5"
ref-cast = "1.0"
rustc_version = "0.4.0"
semver = { version = "1.0.23", features = ["serde"] }
serde = { version = "1.0.192", features = ["derive"] }
serde_json = "1.0.108"
sha2 = "0.10.8"
solana-client = "1.18.26"
solana-program = "1.18.26"
solana-program-test = "1.18.26"
solana-sdk = "1.18.26"
solana-transaction-status = "1.18.26"
spl-associated-token-account = { version = "3.0.4", features = ["no-entrypoint"] }
spl-token = { version = "4.0.0", features = ["no-entrypoint"] }
static_assertions = "1.1.0"
strum = { version = "0.26.2", features = ["derive"] }
syn = { version = "2.0.40", features = ["extra-traits"] }
tokio = "1.41.1"
typenum = "1.17.0"

[profile.release]
overflow-checks = true
lto = "fat"
codegen-units = 1

[profile.release.build-override]
opt-level = 3
incremental = false
codegen-units = 1<|MERGE_RESOLUTION|>--- conflicted
+++ resolved
@@ -13,17 +13,10 @@
 
 [workspace.dependencies]
 # Keep the version in sync with the workspace.package.version
-<<<<<<< HEAD
-star_frame = { path = "framework/star_frame", registry = "star-atlas", version = "0.0.3-beta.1" }
-star_frame_idl = { path = "framework/star_frame_idl", registry = "star-atlas", version = "0.0.3-beta.1" }
-star_frame_proc = { path = "framework/star_frame_proc", registry = "star-atlas", version = "0.0.3-beta.1" }
-star_frame_spl = { path = "framework/star_frame_spl", registry = "star-atlas", version = "0.0.3-beta.1" }
-=======
-star_frame = { path = "star_frame", registry = "star-atlas", version = "0.0.3" }
-star_frame_idl = { path = "star_frame_idl", registry = "star-atlas", version = "0.0.3" }
-star_frame_proc = { path = "star_frame_proc", registry = "star-atlas", version = "0.0.3" }
-star_frame_spl = { path = "star_frame_spl", registry = "star-atlas", version = "0.0.3" }
->>>>>>> 9d25d34e
+star_frame = { path = "star_frame", registry = "star-atlas", version = "0.0.3-beta.1" }
+star_frame_idl = { path = "star_frame_idl", registry = "star-atlas", version = "0.0.3-beta.1" }
+star_frame_proc = { path = "star_frame_proc", registry = "star-atlas", version = "0.0.3-beta.1" }
+star_frame_spl = { path = "star_frame_spl", registry = "star-atlas", version = "0.0.3-beta.1" }
 
 # Advance has its own version. It won't be part of the workspace forever.
 advancer = "0.0.1"
