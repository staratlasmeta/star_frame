--- conflicted
+++ resolved
@@ -33,15 +33,8 @@
 codama-nodes = { git = "https://github.com/stegaBOB/codama-rs", branch = "stegaBOB/fix/pda-seed-value2" }
 daggy = "0.8.0"
 derivative = "2.2.0"
-<<<<<<< HEAD
-derive_more = { version = "1.0.0", features = ["full"] }
-easy_proc = "0.3.0"
-=======
 derive_more = { version = "2.0.1", features = ["full"] }
 easy_proc = "0.4.0"
-fixed = "=1.26.0"
-half = "=2.4.0"
->>>>>>> 2fcac32a
 heck = "0.5.0"
 itertools = "0.14.0"
 lazy_static = "1.4.0"
