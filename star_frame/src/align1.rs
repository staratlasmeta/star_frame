//! Alignment to 1 byte. Much of the [`crate::unsize`] magic relies on packed alignment and no padding.

use solana_pubkey::Pubkey;
pub use star_frame_proc::Align1;
use std::{
    marker::PhantomData,
    num::{NonZeroI8, NonZeroU8},
};

<<<<<<< HEAD
/// A market trait for types that are guaranteed to be aligned to 1 byte.
=======
/// A trait for types that are guaranteed to be aligned to 1 byte. The [unsized type system](crate::unsize) relies on `Align1` types for its pointer manipulation.
>>>>>>> 5fe845c2
///
/// # Safety
/// This trait should only be implemented for types that are guaranteed to be aligned to 1 byte.
/// The [`Align1`](star_frame_proc::Align1) macro can be used to safely implement this trait for non-generic types.
pub unsafe trait Align1 {}

macro_rules! impl_align1 {
    ($($name:ty),*) => {
        $(
            // SAFETY:
            // Allowed due to the lower assert.
            unsafe impl $crate::align1::Align1 for $name {}
            $crate::static_assertions::assert_eq_align!($name, u8);
        )*
    };
}

impl_align1!((), u8, i8, bool, Pubkey, NonZeroU8, NonZeroI8);

// SAFETY:
// Allowed because `PhantomData` is a ZST.
unsafe impl<T: ?Sized> Align1 for PhantomData<T> {}
// SAFETY:
// Allowed because a slice of `T` is aligned to `T`.
unsafe impl<T> Align1 for [T] where T: Align1 {}
// SAFETY:
// Allowed because an array of `T` is aligned to `T`.
unsafe impl<T, const N: usize> Align1 for [T; N] where T: Align1 {}<|MERGE_RESOLUTION|>--- conflicted
+++ resolved
@@ -7,11 +7,7 @@
     num::{NonZeroI8, NonZeroU8},
 };
 
-<<<<<<< HEAD
-/// A market trait for types that are guaranteed to be aligned to 1 byte.
-=======
-/// A trait for types that are guaranteed to be aligned to 1 byte. The [unsized type system](crate::unsize) relies on `Align1` types for its pointer manipulation.
->>>>>>> 5fe845c2
+/// A marker trait for types that are guaranteed to be aligned to 1 byte. The [unsized type system](crate::unsize) relies on `Align1` types for its pointer manipulation.
 ///
 /// # Safety
 /// This trait should only be implemented for types that are guaranteed to be aligned to 1 byte.
