# Changelog

All notable changes to this project will be documented in this file.

The format is based on [Keep a Changelog](https://keepachangelog.com/en/1.1.0/),
and this project adheres to [Semantic Versioning](https://semver.org/spec/v2.0.0.html).

## [Unreleased]

### Fixed

-   Updated CLI template `increment_rs`: Changed authority validation to use `Authority` type wrapper instead of raw `Pubkey` in `IncrementAccounts` (#297)
-   Updated CLI template `states_rs`: Changed `AccountValidate` implementation for `CounterAccount` to use `Authority` type parameter instead of `&Pubkey`, and updated reference type from `Self::Ref<'_>` to `Self::Ptr` (#297)
<<<<<<< HEAD
-   Updated CLI template `initialize_rs`: Changed `Seeds` argument in `idl` macro to use `FindCounterAccountSeeds` instead of `FindCounterSeeds` (#297)

### Changed

-   Used `Option<&[&[u8]]>` instead of `Option<Vec<&[u8]>>` for `CanInitAccount::init_account`
=======
-  Updated CLI template `initialize_rs`: Changed `Seeds` argument in `idl` macro to use `FindCounterAccountSeeds` instead of `FindCounterSeeds` (#297)
-   CLI template: ensure crate name uses underscores in `cargo_toml`. Added `{name_lowercase_underscore}` placeholder and generator replacement to convert hyphens to underscores in generated project names. (#296)
>>>>>>> d33737a4

## [0.27.0] - 2025-11-07

### Changed

-   Improved ergonomics of indexing into UnsizedList by allowing direct use of RangeBounds instead of wrapping in a tuple. (#289)
-   Unified `UnsizedType::Ref` and `UnsizedType::Mut` into a single `UnsizedType::Ptr` type (#291)
-   Updated #[unsized_impl] to implicitly work for only exclusive functions and relaxed the signature restriction to allow moved self parameters (#291)

### Fixed

-   Ensure our `Error` type implements `Send` and `Sync` traits. (#290)
-   Added additional pointer checks to unsized type to detect mem::swaps to prevent UB (#291)

## [0.26.3] - 2025-10-28

### Fixed

-   Fixed errors in cli template caused due to breaking changes made in star_frame (#283)
-   Fixed errors in cli test template caused due to breaking changes made in star_frame (#284)

## [0.26.2] - 2025-10-15

### Fixed

-   Reduced unsized map CU cost by 50% when key already exists (#281)
-   Use full result path in unsized_type proc macro (#281)

## [0.26.1] - 2025-10-02

### Fixed

-   Fixed error macros and add tests (#277)

### Removed

-   Removed `err` macro (#277)

## [0.26.0] - 2025-09-25

### Added

-   New unit system functions including checked math, overflow, and fixed support (#255).
-   `ClockExt` for unit system timestamps (#255).
-   `normalize_rent` alias for `AccountSet` `cleanup` (#263)
-   Changed from `anyhow` to `eyre` (#265)
-   Added `borsh` to `UnitVal` (#266)
-   Removed default init requirement on unsized list default init. (#267)
-   Added more `Align1` impls for tuples. (#268)
-   Added `star_frame_error` macro and custom error system (#271)

### Changed

-   Replaced `eyre` with custom error system (#271)

### Updated

-   Updated solana dependencies (#270)

## [0.25.1] - 2025-09-11

### Fixed

-   Improved performance of ProgramAccount discriminant validation (#260)

## [0.25.0] - 2025-09-11

### Fixed

-   Significantly improved performance across the board (#247)

### Changed

-   Updated `CpiAccountSet` to use native pinocchio instruction types (#247)
-   Updated `CpiBuilder` to take in InstructionData by value and a program argument instead of ctx,
    and `MakeCpi::cpi` is now infallible (#247)
-   Return data must be NoUninit instead of `BorshSerialize` (#247)

### Removed

-   Program cache from the `Context` struct (#247)

## [0.24.2] - 2025-09-06

### Fixed

-   Updated star_frame version in template (#252)

## [0.24.1] - 2025-09-04

### Fixed

-   Remove unnecessary `'static` bound on `InitFn` (#244)

## [0.24.0] - 2025-09-04

### Added

-   `BorshAccount` AccountSet (#225)
-   `UnsizedString` UnsizedType (#235)
-   `star_frame_instruction` macro (#199)
-   `zero_copy` attribute macro (#237)
-   CLI with project scaffolding (#227)
-   insert_all to map and set (#231)
-   Changelog tracking (#241)

### Changed

-   Bump workspace Rust version to 1.89.0 (#234)
-   Updated complex `CanInitAccount` implementations to use closures for init arg (#239)

## [0.23.1] - 2025-08-28

### Added

-   Additional documentation improvements (#223).

[unreleased]: https://github.com/staratlasmeta/star_frame/compare/v0.27.0...HEAD
[0.27.0]: https://github.com/staratlasmeta/star_frame/compare/v0.26.3...v0.27.0
[0.26.3]: https://github.com/staratlasmeta/star_frame/compare/v0.26.2...v0.26.3
[0.26.2]: https://github.com/staratlasmeta/star_frame/compare/v0.26.1...v0.26.2
[0.26.1]: https://github.com/staratlasmeta/star_frame/compare/v0.26.0...v0.26.1
[0.26.0]: https://github.com/staratlasmeta/star_frame/compare/v0.25.1...v0.26.0
[0.25.1]: https://github.com/staratlasmeta/star_frame/compare/v0.25.0...v0.25.1
[0.25.0]: https://github.com/staratlasmeta/star_frame/compare/v0.24.2...v0.25.0
[0.24.2]: https://github.com/staratlasmeta/star_frame/compare/v0.24.1...v0.24.2
[0.24.1]: https://github.com/staratlasmeta/star_frame/compare/v0.24.0...v0.24.1
[0.24.0]: https://github.com/staratlasmeta/star_frame/compare/v0.23.1...v0.24.0
[0.23.1]: https://github.com/staratlasmeta/star_frame/compare/v0.23.0...v0.23.1<|MERGE_RESOLUTION|>--- conflicted
+++ resolved
@@ -11,16 +11,12 @@
 
 -   Updated CLI template `increment_rs`: Changed authority validation to use `Authority` type wrapper instead of raw `Pubkey` in `IncrementAccounts` (#297)
 -   Updated CLI template `states_rs`: Changed `AccountValidate` implementation for `CounterAccount` to use `Authority` type parameter instead of `&Pubkey`, and updated reference type from `Self::Ref<'_>` to `Self::Ptr` (#297)
-<<<<<<< HEAD
 -   Updated CLI template `initialize_rs`: Changed `Seeds` argument in `idl` macro to use `FindCounterAccountSeeds` instead of `FindCounterSeeds` (#297)
 
 ### Changed
 
--   Used `Option<&[&[u8]]>` instead of `Option<Vec<&[u8]>>` for `CanInitAccount::init_account`
-=======
--  Updated CLI template `initialize_rs`: Changed `Seeds` argument in `idl` macro to use `FindCounterAccountSeeds` instead of `FindCounterSeeds` (#297)
+-   Used `Option<&[&[u8]]>` instead of `Option<Vec<&[u8]>>` for `CanInitAccount::init_account` (#300)
 -   CLI template: ensure crate name uses underscores in `cargo_toml`. Added `{name_lowercase_underscore}` placeholder and generator replacement to convert hyphens to underscores in generated project names. (#296)
->>>>>>> d33737a4
 
 ## [0.27.0] - 2025-11-07
 
