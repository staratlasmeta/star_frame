#![allow(clippy::result_large_err)]

use bytemuck::Zeroable;
use star_frame::account_set::data_account::AccountData;
use star_frame::account_set::mutable::Writable;
use star_frame::account_set::program::Program;
use star_frame::account_set::seeded_account::{
    GetSeeds, Seed, SeededAccountData, SeededDataAccount, Seeds,
};
use star_frame::account_set::signer::Signer;
use star_frame::account_set::{AccountSet, AccountToIdl};
use star_frame::align1::Align1;
use star_frame::anyhow::bail;
use star_frame::bytemuck::Pod;
use star_frame::idl::ty::TypeToIdl;
use star_frame::idl::ProgramToIdl;
use star_frame::instruction::{FrameworkInstruction, Instruction, InstructionSet};
use star_frame::program::system_program::SystemProgram;
use star_frame::program::{program, ProgramIds, StarFrameProgram};
use star_frame::program_account::ProgramAccount;
use star_frame::pubkey;
use star_frame::serialize::unsized_type::UnsizedType;
use star_frame::serialize::{FrameworkFromBytes, FrameworkSerialize};
use star_frame::solana_program::account_info::AccountInfo;
use star_frame::solana_program::program_error::ProgramError;
use star_frame::solana_program::pubkey::Pubkey;
use star_frame::star_frame_idl::{IdlDefinition, Version};
use star_frame::sys_calls::{SysCallInvoke, SysCalls};
use star_frame::util::Network;
use star_frame::Result;
use star_frame_idl::ty::{IdlType, TypeId};

use star_frame_idl::IdlDefinitionReference;

// Declare the Program ID here to embed

// #[cfg_attr(feature = "prod", program(Network::Mainnet))]
#[program(Network::Mainnet)]
#[cfg_attr(
    feature = "atlasnet",
    program(star_frame::util::Network::Custom("atlasnet"))
)]
pub struct FactionEnlistment;

impl StarFrameProgram for FactionEnlistment {
    type InstructionSet<'a> = ();
    type InstructionDiscriminant = ();

    type AccountDiscriminant = [u8; 8];

    const CLOSED_ACCOUNT_DISCRIMINANT: Self::AccountDiscriminant = [u8::MAX; 8];
    const PROGRAM_IDS: ProgramIds = ProgramIds::Mapped(&[
        (
            Network::Mainnet,
            &pubkey!("FACTNmq2FhA2QNTnGM2aWJH3i7zT3cND5CgvjYTjyVYe"),
        ),
        (
            Network::Custom("atlasnet"),
            &pubkey!("FLisTRH6dJnCK8AzTfenGJgHBPMHoat9XRc65Qpk7Yuc"),
        ),
    ]);
}
impl ProgramToIdl for FactionEnlistment {
    const VERSION: Version = Version::zeroed();

    fn program_to_idl() -> Result<IdlDefinition> {
        todo!()
    }

    fn idl_namespace() -> &'static str {
        todo!()
    }
}

// }

pub enum FactionEnlistmentInstructionSet<'a> {
    ProcessEnlistPlayer(&'a ProcessEnlistPlayerIx),
}

impl<'a> FrameworkSerialize for FactionEnlistmentInstructionSet<'a> {
    fn to_bytes(&self, output: &mut &mut [u8]) -> Result<()> {
        todo!()
    }
}

unsafe impl<'a> FrameworkFromBytes<'a> for FactionEnlistmentInstructionSet<'a> {
    fn from_bytes(bytes: &mut &'a [u8]) -> Result<Self> {
        todo!()
    }
}

impl<'a> InstructionSet<'a> for FactionEnlistmentInstructionSet<'a> {
    type Discriminant = ();

    fn handle_ix(
        self,
        program_id: &Pubkey,
        accounts: &[AccountInfo],
        sys_calls: &mut impl SysCalls,
    ) -> Result<()> {
        match self {
            FactionEnlistmentInstructionSet::ProcessEnlistPlayer(ix) => {
                ProcessEnlistPlayerIx::run_ix_from_raw(ix, program_id, accounts, sys_calls)
            }
        }
    }
}

#[derive(Copy, Clone, Zeroable, Align1, Pod)]
#[repr(C, packed)]
pub struct ProcessEnlistPlayerIx {
    _bump: u8,
    faction_id: u8,
}

impl FrameworkInstruction for ProcessEnlistPlayerIx {
    type DecodeArg<'a> = ();
    type ValidateArg<'a> = ();
    type RunArg<'a> = u8;
    type CleanupArg<'a> = ();
    type ReturnType = ();
    type Accounts<'b, 'c, 'info> = ProcessEnlistPlayer<'info>
        where 'info: 'b;

<<<<<<< HEAD
    fn split_to_args(
        _r: <Self as UnsizedType>::Ref<'_>,
    ) -> (
        Self::DecodeArg<'_>,
        Self::ValidateArg<'_>,
        Self::RunArg<'_>,
        Self::CleanupArg<'_>,
=======
    fn split_to_args<'a, 'b>(
        _r: &'a <Self as UnsizedType>::Ref<'b>,
    ) -> (
        Self::DecodeArg<'a>,
        Self::ValidateArg<'a>,
        Self::RunArg<'a>,
        Self::CleanupArg<'a>,
>>>>>>> a1af7566
    ) {
        todo!()
    }

    fn run_instruction<'b, 'info>(
        faction_id: Self::RunArg<'_>,
        _program_id: &Pubkey,
        account_set: &mut Self::Accounts<'b, '_, 'info>,
        sys_calls: &mut impl SysCallInvoke,
    ) -> Result<Self::ReturnType>
    where
        'info: 'b,
    {
        match faction_id {
            0..=2 => {
                let clock = sys_calls.get_clock()?;

                let bump = account_set.player_faction_account.access_seeds().bump;
                **account_set.player_faction_account.data_mut()? = PlayerFactionData {
                    owner: *account_set.player_account.key,
                    enlisted_at_timestamp: clock.unix_timestamp,
                    faction_id,
                    bump,
                    _padding: [0; 5],
                };
                Ok(())
            }
            _ => bail!(ProgramError::Custom(69)),
        }
    }
}

// }

// #[instruction(_faction_id: u8)]

#[derive(AccountSet, Debug)]
// #[account_set(skip_default_idl)]
pub struct ProcessEnlistPlayer<'info> {
    /// The player faction account
    // #[account(
    //     init,
    //     payer = player_account,
    //     seeds = [b"FACTION_ENLISTMENT".as_ref(), player_account.key.as_ref()],
    //     bump,
    //     space = PlayerFactionData::LEN
    // )]
    // #[validate(arg = AnchorValidateArgs::default())]
    // #[cleanup(arg = AnchorCleanupArgs::default())]
    // pub player_faction_account: Account<'info, PlayerFactionData>,
    // TODO - How do we store/access the bump?
    // TODO - This isn't the right way to build this struct
    // #[validate(arg = (SeedsWithBump {
    //     seeds: PlayerFactionAccountSeeds {
    //         player_account: *self.player_account.key
    //     },
    //     bump: 255
    // }, ()))]
    // Trailing comma is super important here
    #[validate(arg = Seeds(PlayerFactionAccountSeeds {
        player_account: *self.player_account.key
    }))]
    pub player_faction_account: SeededDataAccount<'info, PlayerFactionData>,
    /// The player account
    pub player_account: Signer<Writable<AccountInfo<'info>>>,

    /// Solana System program
    pub system_program: Program<'info, SystemProgram>,
}
#[derive(Debug, Align1, Copy, Clone, Pod, Zeroable, TypeToIdl, AccountToIdl)]
// #[derive(Debug, Align1, Copy, Clone, Pod, Zeroable)]
#[repr(C, packed)]
// #[derive(AccountData)]
// #[owner_program(FactionEnlistment)]
pub struct PlayerFactionData {
    pub owner: Pubkey,
    pub enlisted_at_timestamp: i64,
    pub faction_id: u8,
    pub bump: u8,
    pub _padding: [u64; 5],
}

// TODO - Macro should derive this and with the idl feature enabled would also derive `AccountToIdl` and `TypeToIdl`
impl AccountData for PlayerFactionData {
    type OwnerProgram = SystemProgram;
    const DISCRIMINANT: <Self::OwnerProgram as StarFrameProgram>::AccountDiscriminant = ();

    fn program_id() -> Pubkey {
        todo!()
    }
}

impl SeededAccountData for PlayerFactionData {
    type Seeds = PlayerFactionAccountSeeds;
}

#[derive(Debug)]
pub struct PlayerFactionAccountSeeds {
    // #[constant(FACTION_ENLISTMENT)]
    player_account: Pubkey,
}

// TODO - Macro this
impl GetSeeds for PlayerFactionAccountSeeds {
    fn seeds(&self) -> Vec<&[u8]> {
        vec![b"FACTION_ENLISTMENT".as_ref(), self.player_account.seed()]
    }
}

/* TODO - Default implementation can assume anchor hash for discriminant,
maybe require manual implementation if you want something else for now? */
// Why can't you do multi line TODOs?
impl ProgramAccount for PlayerFactionData {
    type OwnerProgram = FactionEnlistment;

    fn discriminant() -> [u8; 8] {
        Default::default()
    }
}

pub const ANCHOR_DISC_LEN: usize = 8;

impl PlayerFactionData {
    pub const LEN: usize = ANCHOR_DISC_LEN
        + 32 // owner
        + 8 // enlisted_at_timestamp
        + 1 // faction_id
        + 1 // bump
        + 8 * 5; // _padding
}

// #[error_code]
pub enum FactionErrors {
    /// 6000
    // #[msg("Faction ID must be 0, 1, or 2.")]
    FactionTypeError,
}<|MERGE_RESOLUTION|>--- conflicted
+++ resolved
@@ -123,23 +123,13 @@
     type Accounts<'b, 'c, 'info> = ProcessEnlistPlayer<'info>
         where 'info: 'b;
 
-<<<<<<< HEAD
     fn split_to_args(
-        _r: <Self as UnsizedType>::Ref<'_>,
+        self,
     ) -> (
-        Self::DecodeArg<'_>,
-        Self::ValidateArg<'_>,
-        Self::RunArg<'_>,
-        Self::CleanupArg<'_>,
-=======
-    fn split_to_args<'a, 'b>(
-        _r: &'a <Self as UnsizedType>::Ref<'b>,
-    ) -> (
-        Self::DecodeArg<'a>,
-        Self::ValidateArg<'a>,
-        Self::RunArg<'a>,
-        Self::CleanupArg<'a>,
->>>>>>> a1af7566
+        Self::DecodeArg,
+        Self::ValidateArg,
+        Self::RunArg,
+        Self::CleanupArg,
     ) {
         todo!()
     }
