#![allow(clippy::extra_unused_type_parameters)]
use bytemuck::{Pod, Zeroable};
use derivative::Derivative;
use num_traits::real::Real;
use num_traits::Pow;
use serde::{Deserialize, Serialize};
use star_frame_proc::Align1;
use std::fmt::Debug;
use std::hash::Hash;
use std::marker::PhantomData;
use std::ops::{Add, AddAssign, Div, Mul, Rem, Sub, SubAssign};
use typenum::{IsEqual, Mod, True, Unsigned, P2, Z0};

#[derive(Derivative, Serialize, Deserialize, Align1)]
#[derivative(
    Copy(bound = "T: Copy"),
    Clone(bound = "T: Clone"),
    Debug(bound = "T: Debug"),
    PartialEq(bound = "T: PartialEq"),
    Eq(bound = "T: Eq"),
    PartialOrd(bound = "T: PartialOrd"),
    Ord(bound = "T: Ord"),
    Hash(bound = "T: Hash")
)]
#[serde(bound(serialize = "T: Serialize", deserialize = "T: Deserialize<'de>"))]
#[repr(transparent)]
pub struct UnitVal<T, Unit> {
    val: T,
    _unit: PhantomData<Unit>,
}
unsafe impl<T, Unit> Zeroable for UnitVal<T, Unit> where T: Zeroable {}
unsafe impl<T, Unit> Pod for UnitVal<T, Unit>
where
    T: Pod,
    Unit: 'static,
{
}
impl<T, Unit> UnitVal<T, Unit> {
    pub const fn new(val: T) -> Self {
        Self {
            val,
            _unit: PhantomData,
        }
    }
    pub fn val(self) -> T
    where
        T: Copy,
    {
        self.val
    }
    pub fn val_ref(&self) -> &T {
        &self.val
    }
}
impl<T1, T2, Unit1, Unit2> Add<UnitVal<T2, Unit2>> for UnitVal<T1, Unit1>
where
    T1: Add<T2>,
    Unit1: IsEqual<Unit2, Output = True>,
{
    type Output = UnitVal<T1::Output, Unit1>;

    fn add(self, rhs: UnitVal<T2, Unit2>) -> Self::Output {
        UnitVal::new(self.val + rhs.val)
    }
}
impl<T1, T2, Unit1, Unit2> AddAssign<UnitVal<T2, Unit2>> for UnitVal<T1, Unit1>
where
    T1: AddAssign<T2>,
    Unit1: IsEqual<Unit2, Output = True>,
{
    fn add_assign(&mut self, rhs: UnitVal<T2, Unit2>) {
        self.val += rhs.val;
    }
}
impl<T1, T2, Unit1, Unit2> Sub<UnitVal<T2, Unit2>> for UnitVal<T1, Unit1>
where
    T1: Sub<T2>,
    Unit1: IsEqual<Unit2, Output = True>,
{
    type Output = UnitVal<T1::Output, Unit1>;

    fn sub(self, rhs: UnitVal<T2, Unit2>) -> Self::Output {
        UnitVal::new(self.val - rhs.val)
    }
}
impl<T1, T2, Unit1, Unit2> SubAssign<UnitVal<T2, Unit2>> for UnitVal<T1, Unit1>
where
    T1: SubAssign<T2>,
    Unit1: IsEqual<Unit2, Output = True>,
{
    fn sub_assign(&mut self, rhs: UnitVal<T2, Unit2>) {
        self.val -= rhs.val;
    }
}
impl<T1, T2, Unit1, Unit2> Mul<UnitVal<T2, Unit2>> for UnitVal<T1, Unit1>
where
    T1: Mul<T2>,
    Unit1: Add<Unit2>,
{
    type Output = UnitVal<T1::Output, Unit1::Output>;

    fn mul(self, rhs: UnitVal<T2, Unit2>) -> Self::Output {
        UnitVal::new(self.val * rhs.val)
    }
}
impl<T1, T2, Unit1, Unit2> Div<UnitVal<T2, Unit2>> for UnitVal<T1, Unit1>
where
    T1: Div<T2>,
    Unit1: Sub<Unit2>,
{
    type Output = UnitVal<T1::Output, Unit1::Output>;

    fn div(self, rhs: UnitVal<T2, Unit2>) -> Self::Output {
        UnitVal::new(self.val / rhs.val)
    }
}
impl<T1, Unit1> UnitVal<T1, Unit1> {
    pub fn pow<Value>(self) -> UnitVal<T1::Output, Unit1::Output>
    where
        Value: Unsigned,
        T1: Pow<u32>,
        Unit1: Mul<Value>,
    {
        UnitVal::new(self.val.pow(Value::U32))
    }

    pub fn sqrt(self) -> UnitVal<T1, <Unit1 as Div<P2>>::Output>
    where
        T1: Real,
        Z0: IsEqual<Mod<Unit1, P2>, Output = True>,
        Unit1: Rem<P2> + Div<P2>,
    {
        UnitVal::new(self.val.sqrt())
    }

    pub fn convert<Unit2>(self) -> UnitVal<T1, Unit2>
    where
        Unit1: Convert<Unit2>,
    {
        UnitVal::new(self.val)
    }
}

<<<<<<< HEAD
#[cfg(feature = "idl")]
mod idl {
    use super::*;
    use crate::idl::ty::TypeToIdl;
    use star_frame_idl::ty::IdlTypeDef;
    use star_frame_idl::{IdlDefinition, SemVer};
    impl<T: TypeToIdl, Unit> TypeToIdl for UnitVal<T, Unit> {
        type AssociatedProgram = T::AssociatedProgram;

        fn type_program_versions() -> SemVer {
            T::type_program_versions()
        }

        fn type_to_idl(idl_definition: &mut IdlDefinition) -> anyhow::Result<IdlTypeDef> {
            T::type_to_idl(idl_definition)
        }
    }
}
=======
pub trait Convert<Rhs> {}
>>>>>>> f56954ba

// TODO: Replace with proc macro for proper `IsEqual` impl
#[macro_export]
macro_rules! create_unit_system {
    (
        $vis:vis struct $ident:ident<$($unit:ident),+ $(,)?>:
            $conv_ident:ident[<$($gen:ident),* $(,)?> <$($from:tt),* $(,)?> -> <$($to:tt),* $(,)?>]
            $(+ $conv_ident2:ident[<$($gen2:ident),* $(,)?> <$($from2:tt),* $(,)?> -> <$($to2:tt),* $(,)?>] )*
    ) => {
        $crate::create_unit_system!($vis struct $ident<$($unit),+>);
        impl<$($gen,)*> $crate::unit_val::Convert<$conv_ident<$($to,)*>> for $ident<$($from,)*>{}
        impl<$($gen,)*> $crate::unit_val::Convert<$ident<$($from,)*>> for $conv_ident<$($to,)*>{}
        $(
            impl<$($gen2,)*> $crate::unit_val::Convert<$conv_ident2<$($to2,)*>> for $ident<$($from2,)*>{}
            impl<$($gen2,)*> $crate::unit_val::Convert<$ident<$($from2,)*>> for $conv_ident2<$($to2,)*>{}
        )*
    };

    ($vis:vis struct $ident:ident<$($unit:ident),+ $(,)?>) => {
        #[derive(
            $crate::derivative::Derivative,
            $crate::serde::Serialize,
            $crate::serde::Deserialize,
            $crate::align1::Align1,
        )]
        #[serde(bound = "")]
        #[derivative(
            Default(bound = ""),
            Debug(bound = ""),
            Copy(bound = ""),
            Clone(bound = ""),
            PartialEq(bound = ""),
            Eq(bound = ""),
        )]
        #[repr(transparent)]
        $vis struct $ident<$($unit,)*>(::std::marker::PhantomData<($($unit,)*)>);

        $crate::paste::paste!{
            unsafe impl<$($unit,)*> $crate::bytemuck::Zeroable for $ident<$($unit,)*>
            where
                $($unit: $crate::typenum::Integer,)*
            {}
            unsafe impl<$($unit,)*> $crate::bytemuck::Pod for $ident<$($unit,)*>
            where
                $($unit: $crate::typenum::Integer,)*
            {}
            #[automatically_derived]
            impl<$([<$unit 1>], [<$unit 2>],)*> ::std::ops::Add<$ident<$([<$unit 2>],)*>>
                for $ident<$([<$unit 1>],)*>
            where
                $(
                    [<$unit 1>]: $crate::typenum::Integer + ::std::ops::Add<[<$unit 2>]>,
                    [<$unit 2>]: $crate::typenum::Integer,
                    [<$unit 1>]::Output: $crate::typenum::Integer,
                )*
            {
                type Output = $ident<$([<$unit 1>]::Output,)*>;
                fn add(
                    self,
                    _rhs: $ident<$([<$unit 2>],)*>,
                ) -> Self::Output {
                    ::std::panic!("Not implemented")
                }
            }
            #[automatically_derived]
            impl<$([<$unit 1>], [<$unit 2>],)*> ::std::ops::Sub<$ident<$([<$unit 2>],)*>>
                for $ident<$([<$unit 1>],)*>
            where
                $(
                    [<$unit 1>]: $crate::typenum::Integer + ::std::ops::Sub<[<$unit 2>]>,
                    [<$unit 2>]: $crate::typenum::Integer,
                    [<$unit 1>]::Output: $crate::typenum::Integer,
                )*
            {
                type Output = $ident<$([<$unit 1>]::Output,)*>;
                fn sub(
                    self,
                    _rhs: $ident<$([<$unit 2>],)*>,
                ) -> Self::Output {
                    ::std::panic!("Not implemented")
                }
            }
            #[automatically_derived]
            impl<$($unit,)* Value> ::std::ops::Mul<Value> for $ident<$($unit,)*>
            where
                $(
                    $unit: $crate::typenum::Integer + ::std::ops::Mul<Value>,
                    $unit::Output: $crate::typenum::Integer,
                )*
            {
                type Output = $ident<$($unit::Output,)*>;
                fn mul(self, _rhs: Value) -> Self::Output {
                    ::std::panic!("Not implemented")
                }
            }
            #[automatically_derived]
            impl<$($unit,)* Value> ::std::ops::Div<Value> for $ident<$($unit,)*>
            where
                $(
                    $unit: $crate::typenum::Integer + ::std::ops::Div<Value>,
                    $unit::Output: $crate::typenum::Integer,
                )*
            {
                type Output = $ident<$($unit::Output,)*>;
                fn div(self, _rhs: Value) -> Self::Output {
                    ::std::panic!("Not implemented")
                }
            }
            #[automatically_derived]
            impl<$($unit,)* Value> ::std::ops::Rem<Value> for $ident<$($unit,)*>
            where
                $(
                    $unit: $crate::typenum::Integer + ::std::ops::Rem<Value>,
                    $unit::Output: $crate::typenum::Integer,
                )*
            {
                type Output = $ident<$($unit::Output,)*>;
                fn rem(self, _rhs: Value) -> Self::Output {
                    ::std::panic!("Not implemented")
                }
            }
            #[automatically_derived]
            impl<$([<$unit 1>], [<$unit 2>],)*> $crate::typenum::IsEqual<$ident<$([<$unit 2>],)*>>
                for $ident<$([<$unit 1>],)*>
            where
                $(
                    [<$unit 1>]: $crate::typenum::Integer + $crate::typenum::IsEqual<[<$unit 2>], Output=$crate::typenum::True>,
                    [<$unit 2>]: $crate::typenum::Integer,
                )*

            {
                type Output = $crate::typenum::True;

                fn is_equal(self, _rhs: $ident<$([<$unit 2>],)*>) -> Self::Output {
                    panic!("Not implemented")
                }
            }
        }
    };
}

#[cfg(test)]
mod test {
    use crate::unit_val::UnitVal;
    use fixed::types::I53F11;
    use typenum::{Diff, Sum, N2, P1, Z0};
    create_unit_system!(struct CreatedUnitSystem<Seconds, Meters, Kilograms>);

    create_unit_system!(struct OtherUnitSystem<Seconds, Meters>: CreatedUnitSystem[<Seconds, Meters> <Seconds, Meters> -> <Seconds, Meters, Z0>]);

    type Unitless = CreatedUnitSystem<Z0, Z0, Z0>;
    type Seconds = CreatedUnitSystem<P1, Z0, Z0>;
    type Meters = CreatedUnitSystem<Z0, P1, Z0>;
    type Kilograms = CreatedUnitSystem<Z0, Z0, P1>;

    type MetersPerSecond = Diff<Meters, Seconds>;
    type MetersPerSecondSquared = Diff<MetersPerSecond, Seconds>;
    type Newtons = Sum<MetersPerSecondSquared, Kilograms>;

    #[test]
    fn test_unit_system() {
        let value: UnitVal<_, Unitless> = UnitVal::new(10.0);
        let seconds: UnitVal<_, Seconds> = UnitVal::new(2.0);
        let meters: UnitVal<_, Meters> = UnitVal::new(4.0);
        let kilograms: UnitVal<_, Kilograms> = UnitVal::new(8.0);

        let speed = meters / seconds;
        assert_eq!(speed, UnitVal::<_, MetersPerSecond>::new(2.0));
        let acceleration = speed / seconds;
        assert_eq!(acceleration, UnitVal::<_, MetersPerSecondSquared>::new(1.0));
        let force: UnitVal<_, Newtons> = acceleration * kilograms;
        assert_eq!(force, UnitVal::<_, Newtons>::new(8.0));
        let multiplied = force * value;
        assert_eq!(multiplied, UnitVal::<_, Newtons>::new(80.0));

        let added = force + force;
        assert_eq!(added, UnitVal::<_, Newtons>::new(16.0));
        // let other = force + speed; // This does not compile

        let acceleration2 = added / kilograms;
        assert_eq!(
            acceleration2,
            UnitVal::<_, MetersPerSecondSquared>::new(2.0)
        );
        let converted = acceleration2.convert::<OtherUnitSystem<_, _>>();
        assert_eq!(converted, UnitVal::<_, OtherUnitSystem<N2, P1>>::new(2.0));
    }

    type Fixed = I53F11;

    #[test]
    fn test_fixed_point() {
        let value: UnitVal<_, Unitless> = UnitVal::new(Fixed::from(10));
        let seconds: UnitVal<_, Seconds> = UnitVal::new(Fixed::from(2));
        let meters: UnitVal<_, Meters> = UnitVal::new(Fixed::from(4));
        let kilograms: UnitVal<_, Kilograms> = UnitVal::new(Fixed::from(8));

        let speed = meters / seconds;
        assert_eq!(speed, UnitVal::<_, MetersPerSecond>::new(Fixed::from(2)));
        let acceleration = speed / seconds;
        assert_eq!(
            acceleration,
            UnitVal::<_, MetersPerSecondSquared>::new(Fixed::from(1))
        );
        let force: UnitVal<_, Newtons> = acceleration * kilograms;
        assert_eq!(force, UnitVal::<_, Newtons>::new(Fixed::from(8)));
        let multiplied = force * value;
        assert_eq!(multiplied, UnitVal::<_, Newtons>::new(Fixed::from(80)));

        let added = force + force;
        assert_eq!(added, UnitVal::<_, Newtons>::new(Fixed::from(16)));
        // let other = force + speed; // This does not compile
    }
}<|MERGE_RESOLUTION|>--- conflicted
+++ resolved
@@ -141,7 +141,8 @@
     }
 }
 
-<<<<<<< HEAD
+pub trait Convert<Rhs> {}
+
 #[cfg(feature = "idl")]
 mod idl {
     use super::*;
@@ -160,9 +161,6 @@
         }
     }
 }
-=======
-pub trait Convert<Rhs> {}
->>>>>>> f56954ba
 
 // TODO: Replace with proc macro for proper `IsEqual` impl
 #[macro_export]
