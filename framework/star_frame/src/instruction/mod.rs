pub mod un_callable;

pub use star_frame_proc::FrameworkInstruction;

use crate::account_set::{AccountSetCleanup, AccountSetDecode, AccountSetValidate};
use crate::serialize::FrameworkFromBytes;
use crate::sys_calls::{SysCallInvoke, SysCalls};
use crate::Result;
use bytemuck::{Pod, Zeroable};
use solana_program::account_info::AccountInfo;
use solana_program::program::MAX_RETURN_DATA;
use solana_program::pubkey::Pubkey;
use star_frame::serialize::unsized_type::UnsizedType;
use star_frame::serialize::FrameworkSerialize;
use star_frame_proc::Align1;
pub use star_frame_proc::InstructionSet;
pub use star_frame_proc::InstructionSetToIdl;

/// A set of instructions that can be used as input to a program.
pub trait InstructionSet<'a>: FrameworkFromBytes<'a> {
    /// The discriminant type used by this program's accounts.
    type Discriminant: Pod;

    /// Handles the instruction obtained from [`InstructionSet::from_bytes`].
    fn handle_ix(
        self,
        program_id: &Pubkey,
        accounts: &[AccountInfo],
        sys_calls: &mut impl SysCalls,
    ) -> Result<()>;
}

#[derive(Pod, Zeroable, Copy, Clone, Align1)]
#[repr(C)]
struct Instruction1 {}
impl Instruction for Instruction1 {
    fn run_ix_from_raw(
        r: <Self as UnsizedType>::Ref<'_>,
        program_id: &Pubkey,
        accounts: &[AccountInfo],
        sys_calls: &mut impl SysCalls,
    ) -> Result<()> {
        todo!()
    }
}

#[derive(Pod, Zeroable, Copy, Clone, Align1)]
#[repr(C)]
struct Instruction2 {}
impl Instruction for Instruction2 {
    fn run_ix_from_raw(
        r: <Self as UnsizedType>::Ref<'_>,
        program_id: &Pubkey,
        accounts: &[AccountInfo],
        sys_calls: &mut impl SysCalls,
    ) -> Result<()> {
        todo!()
    }
}

// #[instruction_set]
// #[discriminant([u8; 8])]
// enum InstructSetThing {
//     IX1 = Instuction1,
//     IX2 = Instruction2,
// }

enum InstructionSetThing<'a> {
    IX1(<Instruction1 as UnsizedType>::Ref<'a>),
    IX2(<Instruction2 as UnsizedType>::Ref<'a>),
}
impl<'a> FrameworkSerialize for InstructionSetThing<'a> {
    fn to_bytes(&self, output: &mut &mut [u8]) -> Result<()> {
        todo!()
    }
}
unsafe impl<'a> FrameworkFromBytes<'a> for InstructionSetThing<'a> {
    fn from_bytes(bytes: &mut &'a [u8]) -> Result<Self> {
        todo!()
    }
}
impl<'a> InstructionSet<'a> for InstructionSetThing<'a> {
    type Discriminant = [u8; 8];

    fn handle_ix(
        self,
        program_id: &Pubkey,
        accounts: &[AccountInfo],
        sys_calls: &mut impl SysCalls,
    ) -> Result<()> {
        todo!()
    }
}

/// A callable instruction that can be used as input to a program.
pub trait Instruction: UnsizedType {
    /// Runs the instruction from a raw solana input.
    fn run_ix_from_raw(
        r: <Self as UnsizedType>::Ref<'_>,
        program_id: &Pubkey,
        accounts: &[AccountInfo],
        sys_calls: &mut impl SysCalls,
    ) -> Result<()>;
}

/// A framework defined instruction using [`AccountSet`] and other traits.
///
/// The steps are as follows:
/// 1. Split self into decode, validate, and run args using [`Instruction::split_to_args`].
/// 2. Decode the accounts using [`Instruction::Accounts::decode_accounts`](AccountSetDecode::decode_accounts).
/// 3. Run any extra instruction validations using [`Instruction::extra_validations`].
/// 4. Validate the accounts using [`Instruction::Accounts::validate_accounts`](AccountSetValidate::validate_accounts).
/// 5. Run the instruction using [`Instruction::run_instruction`].
/// 6. Set the solana return data using [`Instruction::ReturnType::to_bytes`].
pub trait FrameworkInstruction: UnsizedType {
    /// The instruction data type used to decode accounts.
    type DecodeArg<'a>;
    /// The instruction data type used to validate accounts.
    type ValidateArg<'a>;
    /// The instruction data type used to run the instruction.
    type RunArg<'a>;
    /// The instruction data type used to cleanup accounts.
    type CleanupArg<'a>;

    /// The return type of this instruction.
    type ReturnType: FrameworkSerialize;

    /// The [`AccountSet`] used by this instruction.
    type Accounts<'b, 'c, 'info>: AccountSetDecode<'b, 'info, Self::DecodeArg<'c>>
        + AccountSetValidate<'info, Self::ValidateArg<'c>>
        + AccountSetCleanup<'info, Self::CleanupArg<'c>>
    where
        'info: 'b;

    /// Splits self into decode, validate, and run args.
<<<<<<< HEAD
    fn split_to_args(
        r: <Self as UnsizedType>::Ref<'_>,
    ) -> (
        Self::DecodeArg<'_>,
        Self::ValidateArg<'_>,
        Self::RunArg<'_>,
        Self::CleanupArg<'_>,
=======
    fn split_to_args<'a, 'b>(
        r: &'a <Self as UnsizedType>::Ref<'b>,
    ) -> (
        Self::DecodeArg<'a>,
        Self::ValidateArg<'a>,
        Self::RunArg<'a>,
        Self::CleanupArg<'a>,
>>>>>>> a1af7566
    );
    /// Runs any extra validations on the accounts.
    #[allow(unused_variables)]
    fn extra_validations(
        account_set: &Self::Accounts<'_, '_, '_>,
        validate: &Self::ValidateArg<'_>,
        sys_calls: &mut impl SysCallInvoke,
    ) -> Result<()> {
        Ok(())
    }
    /// Runs the instruction.
    fn run_instruction<'b, 'info>(
        run_arg: Self::RunArg<'_>,
        program_id: &Pubkey,
        account_set: &mut Self::Accounts<'b, '_, 'info>,
        sys_calls: &mut impl SysCallInvoke,
    ) -> Result<Self::ReturnType>
    where
        'info: 'b;
}

impl<T> Instruction for T
where
    T: FrameworkInstruction,
{
<<<<<<< HEAD
    fn run_ix_from_raw(
        r: <Self as UnsizedType>::Ref<'_>,
=======
    fn run_ix_from_raw<'a>(
        r: <Self as UnsizedType>::Ref<'a>,
>>>>>>> a1af7566
        program_id: &Pubkey,
        mut accounts: &[AccountInfo],
        sys_calls: &mut impl SysCalls,
    ) -> Result<()> {
<<<<<<< HEAD
        {
            let (decode, validate, run, cleanup) = Self::split_to_args(r);
            let mut account_set = <Self as FrameworkInstruction>::Accounts::decode_accounts(
                &mut accounts,
                decode,
                sys_calls,
            )?;
            Self::extra_validations(&account_set, &validate, sys_calls)?;
            account_set.validate_accounts(validate, sys_calls)?;
            let ret = Self::run_instruction(run, program_id, &mut account_set, sys_calls)?;
            account_set.cleanup_accounts(cleanup, sys_calls)?;
            let mut return_data = vec![0u8; MAX_RETURN_DATA];
            let mut return_data_ref = &mut return_data[..];
            ret.to_bytes(&mut return_data_ref)?;
            let return_data_len = return_data_ref.len();
            sys_calls.set_return_data(&return_data[..return_data_len]);
            Ok(())
        }
=======
        let (decode, validate, run, cleanup) = Self::split_to_args(&r);
        let mut account_set = <Self as FrameworkInstruction>::Accounts::decode_accounts(
            &mut accounts,
            decode,
            sys_calls,
        )?;
        Self::extra_validations(&account_set, &validate, sys_calls)?;
        account_set.validate_accounts(validate, sys_calls)?;
        let ret = Self::run_instruction(run, program_id, &mut account_set, sys_calls)?;
        account_set.cleanup_accounts(cleanup, sys_calls)?;
        let mut return_data = vec![0u8; MAX_RETURN_DATA];
        let mut return_data_ref = &mut return_data[..];
        ret.to_bytes(&mut return_data_ref)?;
        let return_data_len = return_data_ref.len();
        sys_calls.set_return_data(&return_data[..return_data_len]);
        Ok(())
>>>>>>> a1af7566
    }
}<|MERGE_RESOLUTION|>--- conflicted
+++ resolved
@@ -133,23 +133,13 @@
         'info: 'b;
 
     /// Splits self into decode, validate, and run args.
-<<<<<<< HEAD
     fn split_to_args(
-        r: <Self as UnsizedType>::Ref<'_>,
+        self,
     ) -> (
-        Self::DecodeArg<'_>,
-        Self::ValidateArg<'_>,
-        Self::RunArg<'_>,
-        Self::CleanupArg<'_>,
-=======
-    fn split_to_args<'a, 'b>(
-        r: &'a <Self as UnsizedType>::Ref<'b>,
-    ) -> (
-        Self::DecodeArg<'a>,
-        Self::ValidateArg<'a>,
-        Self::RunArg<'a>,
-        Self::CleanupArg<'a>,
->>>>>>> a1af7566
+        Self::DecodeArg,
+        Self::ValidateArg,
+        Self::RunArg,
+        Self::CleanupArg,
     );
     /// Runs any extra validations on the accounts.
     #[allow(unused_variables)]
@@ -175,20 +165,14 @@
 where
     T: FrameworkInstruction,
 {
-<<<<<<< HEAD
     fn run_ix_from_raw(
-        r: <Self as UnsizedType>::Ref<'_>,
-=======
-    fn run_ix_from_raw<'a>(
-        r: <Self as UnsizedType>::Ref<'a>,
->>>>>>> a1af7566
+        self,
         program_id: &Pubkey,
         mut accounts: &[AccountInfo],
         sys_calls: &mut impl SysCalls,
     ) -> Result<()> {
-<<<<<<< HEAD
         {
-            let (decode, validate, run, cleanup) = Self::split_to_args(r);
+            let (decode, validate, run, cleanup) = self.split_to_args();
             let mut account_set = <Self as FrameworkInstruction>::Accounts::decode_accounts(
                 &mut accounts,
                 decode,
@@ -205,23 +189,5 @@
             sys_calls.set_return_data(&return_data[..return_data_len]);
             Ok(())
         }
-=======
-        let (decode, validate, run, cleanup) = Self::split_to_args(&r);
-        let mut account_set = <Self as FrameworkInstruction>::Accounts::decode_accounts(
-            &mut accounts,
-            decode,
-            sys_calls,
-        )?;
-        Self::extra_validations(&account_set, &validate, sys_calls)?;
-        account_set.validate_accounts(validate, sys_calls)?;
-        let ret = Self::run_instruction(run, program_id, &mut account_set, sys_calls)?;
-        account_set.cleanup_accounts(cleanup, sys_calls)?;
-        let mut return_data = vec![0u8; MAX_RETURN_DATA];
-        let mut return_data_ref = &mut return_data[..];
-        ret.to_bytes(&mut return_data_ref)?;
-        let return_data_len = return_data_ref.len();
-        sys_calls.set_return_data(&return_data[..return_data_len]);
-        Ok(())
->>>>>>> a1af7566
     }
 }