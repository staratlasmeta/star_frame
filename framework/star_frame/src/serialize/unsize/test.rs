--- conflicted
+++ resolved
@@ -180,7 +180,6 @@
     }
 }
 
-<<<<<<< HEAD
 #[cfg(test)]
 mod tests {
     use crate::serialize::list::ListExt;
@@ -213,13 +212,8 @@
                 TestStruct { val1: 1, val2: 0 }
             ]
         );
-=======
-fn cool<S: AsMutBytes>(
-    mut r: impl RefWrapperTypes<Super = S, Ref = CombinedTestRef> + AsBytes,
-) -> anyhow::Result<()> {
-    (&mut r).list1()?.push(0);
-    r.list2()?;
-    Ok(())
+        Ok(())
+    }
 }
 
 #[cfg(test)]
@@ -237,7 +231,6 @@
         list.insert(0, 2)?;
         println!("{:?}", list.len());
         println!("{:?}", list.as_slice());
->>>>>>> 5df4252b
         Ok(())
     }
 }